--- conflicted
+++ resolved
@@ -114,12 +114,9 @@
   const [slice, setSlice] = useState<Slice | undefined>(undefined)
   const [rowsRange, setRowsRange] = useState({ start: 0, end: 0 })
   const [hasCompleteRow, setHasCompleteRow] = useState(false)
-<<<<<<< HEAD
   const { onKeyDown, rowIndex, colIndex } = useCellsNavigation()
   const [lastCellPosition, setLastCellPosition] = useState({ rowIndex, colIndex })
-=======
   const [numRows, setNumRows] = useState(data.numRows)
->>>>>>> 49c514a4
 
   // TODO(SL): remove this state and only rely on the data frame for these operations?
   // ie. cache the previous sort indexes in the data frame itself
@@ -404,7 +401,7 @@
     }
     // update
     void fetchRows()
-  }, [data, onError, orderBy, slice, rowsRange, hasCompleteRow])
+  }, [data, onError, orderBy, slice, rowsRange, hasCompleteRow, numRows])
 
   const getOnDoubleClickCell = useCallback((col: number, row?: number) => {
     // TODO(SL): give feedback (a specific class on the cell element?) about why the double click is disabled?
@@ -436,10 +433,9 @@
 
   // minimum left column width based on number of rows - it depends on CSS, so it's
   // only a bottom limit
-<<<<<<< HEAD
   const rowHeaderWidth = useMemo(() => {
-    return Math.ceil(Math.log10(data.numRows + 1)) * 4 + 22
-  }, [data.numRows])
+    return Math.ceil(Math.log10(numRows + 1)) * 4 + 22
+  }, [numRows])
   const cornerStyle = useMemo(() => {
     return leftCellStyle(rowHeaderWidth)
   }, [rowHeaderWidth])
@@ -449,24 +445,13 @@
       '--row-number-width': `${rowHeaderWidth}px`,
     } as CSSProperties
   }, [rowHeaderWidth])
-=======
-  const cornerStyle = useMemo(() => {
-    const minWidth = Math.ceil(Math.log10(numRows + 1)) * 4 + 22
-    return leftCellStyle(minWidth)
-  }, [numRows])
->>>>>>> 49c514a4
 
   // don't render table if header is empty
   if (!data.header.length) return
 
   const ariaColCount = data.header.length + 1 // don't forget the selection column
-<<<<<<< HEAD
-  const ariaRowCount = data.numRows + 1 // don't forget the header row
+  const ariaRowCount = numRows + 1 // don't forget the header row
   return (
-=======
-  const ariaRowCount = numRows + 1 // don't forget the header row
-  return <ColumnWidthProvider localStorageKey={cacheKey ? `${cacheKey}:column-widths` : undefined}>
->>>>>>> 49c514a4
     <div className={`${styles.hightable} ${styled ? styles.styled : ''} ${className}`}>
       <div className={styles.tableScroll} ref={scrollRef} role="group" aria-labelledby="caption" style={tableScrollStyle}>
         <div style={{ height: `${scrollHeight}px` }}>
