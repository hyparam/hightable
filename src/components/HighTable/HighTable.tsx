--- conflicted
+++ resolved
@@ -424,14 +424,8 @@
   // don't render table if header is empty
   if (!data.header.length) return
 
-<<<<<<< HEAD
   const ariaColCount = visibleHeader.length + 1 // don't forget the selection column
   const ariaRowCount = data.numRows + 1 // don't forget the header row
-
-=======
-  const ariaColCount = data.header.length + 1 // don't forget the selection column
-  const ariaRowCount = numRows + 1 // don't forget the header row
->>>>>>> 49c514a4
   return <ColumnWidthProvider localStorageKey={cacheKey ? `${cacheKey}:column-widths` : undefined}>
     <div className={`${styles.hightable} ${styled ? styles.styled : ''} ${className}`}>
       <div className={styles.tableScroll} ref={scrollRef} role="group" aria-labelledby="caption">
