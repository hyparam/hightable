import { CSSProperties, KeyboardEvent, MouseEvent, useCallback, useEffect, useMemo, useRef, useState } from 'react'
import { ColumnConfiguration } from '../../helpers/columnConfiguration.js'
<<<<<<< HEAD
import { DataFrame } from '../../helpers/dataframe/index.js'
import { Selection, areAllSelected, isSelected, toggleIndexInSelection, toggleRangeInSelection } from '../../helpers/selection.js'
import { OrderBy } from '../../helpers/sort.js'
=======
import { DataFrame } from '../../helpers/dataframe.js'
import { PartialRow } from '../../helpers/row.js'
import { Selection, areAllSelected, isSelected, toggleIndexInSelection, toggleRangeInSelection, toggleRangeInTable } from '../../helpers/selection.js'
import { OrderBy, areEqualOrderBy } from '../../helpers/sort.js'
>>>>>>> db671b55
import { cellStyle, getClientWidth, getOffsetWidth } from '../../helpers/width.js'
import { CellsNavigationProvider, useCellsNavigation } from '../../hooks/useCellsNavigation.js'
import { ColumnStatesProvider, useColumnStates } from '../../hooks/useColumnStates.js'
import { DataProvider, useData } from '../../hooks/useData.js'
import { OrderByProvider, useOrderBy } from '../../hooks/useOrderBy.js'
import { PortalContainerProvider, usePortalContainer } from '../../hooks/usePortalContainer.js'
import { SelectionProvider, useSelection } from '../../hooks/useSelection.js'
import { useTableConfig } from '../../hooks/useTableConfig.js'
import { stringify as stringifyDefault } from '../../utils/stringify.js'
import Cell from '../Cell/Cell.js'
import Row from '../Row/Row.js'
import RowHeader from '../RowHeader/RowHeader.js'
import TableCorner from '../TableCorner/TableCorner.js'
import TableHeader from '../TableHeader/TableHeader.js'
import { formatRowNumber } from './HighTable.helpers.js'
import styles from './HighTable.module.css'
<<<<<<< HEAD
=======

/**
 * A slice of the (optionally sorted) rows to render as HTML.
 */
interface Slice {
  offset: number // offset (slice.rows[0] corresponds to the row #offset in the sorted data frame)
  orderedBy: OrderBy // the order used to fetch the rows slice.
  rows: PartialRow[] // slice of the (optionally sorted) rows to render as HTML. The rows might be incomplete (not all the cells, or no index).
  data: DataFrame // the data frame used to fetch the slice
}
>>>>>>> db671b55

const rowHeight = 33 // row height px
const minWidth = 50 // minimum width of a cell in px, used to compute the column widths

interface Props {
  data: DataFrame
  columnConfiguration?: ColumnConfiguration
  cacheKey?: string // used to persist column widths. If undefined, the column widths are not persisted. It is expected to be unique for each table.
  overscan?: number // number of rows to fetch outside of the viewport
  padding?: number // number of padding rows to render outside of the viewport
  focus?: boolean // focus table on mount? (default true)
  onDoubleClickCell?: (event: MouseEvent, col: number, row: number) => void
  onMouseDownCell?: (event: MouseEvent, col: number, row: number) => void
  onKeyDownCell?: (event: KeyboardEvent, col: number, row: number) => void // for accessibility, it should be passed if onDoubleClickCell is passed. It can handle more than that action though.
  onError?: (error: unknown) => void
  orderBy?: OrderBy // order used to fetch the rows. If undefined, the table is unordered, the sort controls are hidden and the interactions are disabled. Pass [] to fetch the rows in the original order.
  onOrderByChange?: (orderBy: OrderBy) => void // callback to call when a user interaction changes the order. The interactions are disabled if undefined.
  selection?: Selection // selection and anchor rows, expressed as data indexes (not as indexes in the table). If undefined, the selection is hidden and the interactions are disabled.
  onSelectionChange?: (selection: Selection) => void // callback to call when a user interaction changes the selection. The selection is expressed as data indexes (not as indexes in the table). The interactions are disabled if undefined.
  stringify?: (value: unknown) => string | undefined
  className?: string // additional class names for the component
  columnClassNames?: (string | undefined)[] // list of additional class names for the header and cells of each column. The index in this array corresponds to the column index in columns
  styled?: boolean // use styled component? (default true)
}

const defaultPadding = 20
export const defaultOverscan = 20
const ariaOffset = 2 // 1-based index, +1 for the header
export const columnStatesSuffix = ':column:states' // suffix used to store the column states in local storage

/**
 * Render a table with streaming rows on demand from a DataFrame.
 *
 * orderBy: the order used to fetch the rows. If set, the component is controlled, and the property cannot be unset (undefined) later. If undefined, the component is uncontrolled (internal state). If the data cannot be sorted, it's ignored.
 * onOrderByChange: the callback to call when the order changes. If undefined, the component order is read-only if controlled (orderBy is set), or disabled if not (or if the data cannot be sorted).
 * selection: the selected rows and the anchor row. If set, the component is controlled, and the property cannot be unset (undefined) later. If undefined, the component is uncontrolled (internal state).
 * onSelectionChange: the callback to call when the selection changes. If undefined, the component selection is read-only if controlled (selection is set), or disabled if not.
 */
export default function HighTable(props: Props) {
  return (
    <DataProvider data={props.data} onError={props.onError ?? console.error}>
      <HighTableData {...props} />
    </DataProvider>
  )
}

type PropsData = Omit<Props, 'data'>

function HighTableData(props: PropsData) {
  const { data, numRows, key } = useData()
  const { cacheKey, orderBy, onOrderByChange, selection, onSelectionChange } = props
  const ariaColCount = data.header.length + 1 // don't forget the selection column
  const ariaRowCount = numRows + 1 // don't forget the header row

  return (
    /* important: key={key} ensures the local state is recreated if the data has changed */
    <OrderByProvider key={key} orderBy={orderBy} onOrderByChange={onOrderByChange} disabled={true}>
      {/* <OrderByProvider key={key} orderBy={orderBy} onOrderByChange={onOrderByChange} disabled={!data.sortable}></OrderByProvider> */
      /* TODO(SL): enable sorting when the DataFrame supports it */}
      <SelectionProvider selection={selection} onSelectionChange={onSelectionChange}>
        <ColumnStatesProvider key={key} localStorageKey={cacheKey ? `${cacheKey}${columnStatesSuffix}` : undefined} numColumns={data.header.length} minWidth={minWidth}>
          <CellsNavigationProvider colCount={ariaColCount} rowCount={ariaRowCount} rowPadding={props.padding ?? defaultPadding}>
<<<<<<< HEAD
            <HighTableInner numRows={numRows} {...props} />
=======
            <PortalContainerProvider>
              <HighTableInner {...props} />
            </PortalContainerProvider>
>>>>>>> db671b55
          </CellsNavigationProvider>
        </ColumnStatesProvider>
      </SelectionProvider>
    </OrderByProvider>
  )
}

type PropsInner = Omit<PropsData, 'orderBy' | 'onOrderByChange' | 'selection' | 'onSelectionChange'> & {
  numRows: number // number of rows in the data frame
}

/**
 * The main purpose of extracting HighTableInner from HighTable is to
 * separate the context providers from the main component. It will also
 * remove the need to reindent the code if adding a new context provide.
 */
export function HighTableInner({
  overscan = defaultOverscan,
  padding = defaultPadding,
  focus = true,
  onDoubleClickCell,
  onMouseDownCell,
  onKeyDownCell,
  onError = console.error,
  stringify = stringifyDefault,
  className = '',
  columnClassNames = [],
  styled = true,
  columnConfiguration,
  numRows,
}: PropsInner) {
  /**
   * The component relies on the model of a virtual table which rows are ordered and only the
   * visible rows are fetched (rows range) and rendered as HTML <tr> elements.
   *
   * We use two reference domains for the rows:
   * - data:          the index of a row in the original (unsorted) data frame is referred as
   *                  dataIndex. It's the `index` field of the AsyncRow objects in the data frame.
   *                  The mouse event callbacks receive this index.
   * - virtual table: the index of a row in the virtual table (sorted) is referred as tableIndex.
   *                  rowsRange.start lives in the table domain: it's the first virtual row to be
   *                  rendered in HTML.
   *
   * The same row can be obtained as:
   * - data.getCell({row: dataIndex, column: 'id'})
   * - data.getCell({row: tableIndex, column: 'id', orderBy})
   */

  const { data } = useData()
  // end is exclusive
  const [rowsRange, setRowsRange] = useState({ start: 0, end: 0 })
  const { enterCellsNavigation, setEnterCellsNavigation, onTableKeyDown: onNavigationTableKeyDown, onScrollKeyDown, rowIndex, colIndex, focusFirstCell } = useCellsNavigation()
  const [lastCellPosition, setLastCellPosition] = useState({ rowIndex, colIndex })
<<<<<<< HEAD
=======
  const [numRows, setNumRows] = useState(data.numRows)
  const { containerRef } = usePortalContainer()
>>>>>>> db671b55
  const { setAvailableWidth } = useColumnStates()

  // TODO(SL): remove this state and only rely on the data frame for these operations?
  // ie. cache the previous sort indexes in the data frame itself
  // const [ranksMap, setRanksMap] = useState<Map<string, Promise<number[]>>>(() => new Map())

  const { orderBy, onOrderByChange } = useOrderBy()
  const { selection, onSelectionChange, toggleAllRows, onTableKeyDown: onSelectionTableKeyDown } = useSelection({ numRows })

  const columns = useTableConfig(data, columnConfiguration)
  const onTableKeyDown = useCallback((event: KeyboardEvent) => {
    onNavigationTableKeyDown?.(event)
    onSelectionTableKeyDown?.(event, numRows)
  }, [onNavigationTableKeyDown, onSelectionTableKeyDown, numRows])

  // const pendingSelectionRequest = useRef(0)
  const getOnCheckboxPress = useCallback(({ dataIndex }: {tableIndex: number, dataIndex: number | undefined}) => {
    if (selection && onSelectionChange && dataIndex !== undefined) {
      return (shiftKey: boolean): void => {
        onSelectRowClick(shiftKey, selection, onSelectionChange, dataIndex)
      }
    }

    function onSelectRowClick(shiftKey: boolean, selection: Selection, onSelectionChange: (selection: Selection) => void, dataIndex: number) {
      const useAnchor = shiftKey && selection.anchor !== undefined

      if (!useAnchor) {
        // single row toggle
        onSelectionChange(toggleIndexInSelection({ selection, index: dataIndex }))
        return
      }

      if (!orderBy || orderBy.length === 0) {
        // no sorting, toggle the range
        onSelectionChange(toggleRangeInSelection({ selection, index: dataIndex }))
        return
      }

      // sorting, toggle the range in the sorted order
      throw new Error('Sorting is not implemented yet') // TODO(SL): implement sorting
      // const requestId = ++pendingSelectionRequest.current
      // const newSelection = await toggleRangeInTable({
      //   selection,
      //   tableIndex,
      //   orderBy,
      //   data,
      //   ranksMap,
      //   setRanksMap,
      // })
      // if (requestId === pendingSelectionRequest.current) {
      //   // only update the selection if the request is still the last one
      //   onSelectionChange(newSelection)
      // }
    }
  }, [onSelectionChange, orderBy, selection])
  const allRowsSelected = useMemo(() => {
    if (!selection) return undefined
    return areAllSelected({ ranges: selection.ranges, length: numRows })
  }, [selection, numRows])
  const isRowSelected = useCallback((dataIndex: number | undefined) => {
    if (!selection || dataIndex === undefined) return undefined
    return isSelected({ ranges: selection.ranges, index: dataIndex })
  }, [selection])

  // total scrollable height
  const scrollHeight = (numRows + 1) * rowHeight
  const offsetTop = Math.max(0, rowsRange.start - padding) * rowHeight

  const tableCornerRef = useRef<Pick<HTMLTableCellElement, 'offsetWidth'>>(null)
  const scrollRef = useRef<HTMLDivElement>(null)

  // scroll vertically to the focused cell if needed
  useEffect(() => {
    // TODO(SL): add a new guard?
    // if (!slice) {
    //   // don't scroll if the slice is not ready
    //   return
    // }
    if (!enterCellsNavigation && lastCellPosition.rowIndex === rowIndex && lastCellPosition.colIndex === colIndex) {
      // don't scroll if the navigation cell is unchanged
      // occurs when the user is scrolling with the mouse for example, and the
      // cell exits the viewport: don't want to scroll back to it
      return
    }
    setEnterCellsNavigation?.(false)
    setLastCellPosition({ rowIndex, colIndex })
    const tableIndex = rowIndex - ariaOffset
    const scroller = scrollRef.current
    if (!scroller) {
      // don't scroll if the scroller is not ready
      return
    }
    let nextScrollTop = scroller.scrollTop
    // if tableIndex outside of the rows range, scroll to the estimated position of the cell,
    // to wait for the cell to be fetched and rendered
    if (tableIndex < rowsRange.start || tableIndex >= rowsRange.end) {
      nextScrollTop = tableIndex * rowHeight
    }
    if (nextScrollTop !== scroller.scrollTop) {
      // scroll to the cell
      scroller.scrollTop = nextScrollTop
    }
  }, [rowIndex, colIndex, rowsRange, lastCellPosition, padding, enterCellsNavigation, setEnterCellsNavigation])

  // handle scrolling and window resizing
  useEffect(() => {
    let abortController: AbortController | undefined = undefined

    /**
     * Compute the dimensions based on the current scroll position.
     */
    function handleScroll() {
      // abort the previous fetches if any
      abortController?.abort()
      abortController = new AbortController()
      // view window height (0 is not allowed - the syntax is verbose, but makes it clear)
      const currentClientHeight = scrollRef.current?.clientHeight
      const clientHeight = currentClientHeight === undefined || currentClientHeight === 0 ? 100 : currentClientHeight
      // scroll position
      const scrollTop = scrollRef.current?.scrollTop ?? 0

      // determine rows to fetch based on current scroll position (indexes refer to the virtual table domain)
      const startView = Math.floor(numRows * scrollTop / scrollHeight)
      const endView = Math.ceil(numRows * (scrollTop + clientHeight) / scrollHeight)
      const start = Math.max(0, startView - overscan)
      const end = Math.min(numRows, endView + overscan)

      if (isNaN(start)) throw new Error(`invalid start row ${start}`)
      if (isNaN(end)) throw new Error(`invalid end row ${end}`)
      if (end - start > 1000) throw new Error(`attempted to render too many rows ${end - start} table must be contained in a scrollable div`)

      setRowsRange({ start, end })
      // TODO(SL): catch the errors? (special case: AbortError when the signal is aborted)
      data.fetch({
        rowStart: start,
        rowEnd: end,
        columns: data.header,
        orderBy,
        signal: abortController.signal,
      }).catch((error: unknown) => {
        if (error instanceof DOMException && error.name === 'AbortError') {
          // fetch was aborted, ignore the error
          return
        }
        onError(error) // report the error to the parent component
      })
    }

    /**
     * Report the scroller width
     */
    function reportWidth() {
      if (scrollRef.current && tableCornerRef.current) {
        // we use the scrollRef client width, because we're interested in the content area
        const tableWidth = getClientWidth(scrollRef.current)
        const leftColumnWidth = getOffsetWidth(tableCornerRef.current)
        setAvailableWidth?.(tableWidth - leftColumnWidth)
      }
    }

    // run once
    handleScroll()
    reportWidth()

    // listeners
    const scroller = scrollRef.current
    scroller?.addEventListener('scroll', handleScroll)
    window.addEventListener('resize', handleScroll)
    window.addEventListener('resize', reportWidth)

    return () => {
      abortController?.abort() // cancel the fetches if any
      scroller?.removeEventListener('scroll', handleScroll)
      window.removeEventListener('resize', handleScroll)
      window.removeEventListener('resize', reportWidth)
    }
  }, [numRows, overscan, padding, scrollHeight, setAvailableWidth, data, orderBy, onError])

  // TODO(SL): restore a mechanism to change slice when the number of rows has changed

  const getOnDoubleClickCell = useCallback((col: number, row?: number) => {
    // TODO(SL): give feedback (a specific class on the cell element?) about why the double click is disabled?
    if (!onDoubleClickCell || row === undefined) return
    return (e: MouseEvent) => {
      onDoubleClickCell(e, col, row)
    }
  }, [onDoubleClickCell])
  const getOnMouseDownCell = useCallback((col: number, row?: number) => {
    // TODO(SL): give feedback (a specific class on the cell element?) about why the double click is disabled?
    if (!onMouseDownCell || row === undefined) return
    return (e: MouseEvent) => {
      onMouseDownCell(e, col, row)
    }
  }, [onMouseDownCell])
  const getOnKeyDownCell = useCallback((col: number, row?: number) => {
    if (!onKeyDownCell || row === undefined) return
    return (e: KeyboardEvent) => {
      onKeyDownCell(e, col, row)
    }
  }, [onKeyDownCell])

  // focus table on mount, or on data change, so arrow keys work
  useEffect(() => {
    if (focus) {
      // Try focusing the first cell
      focusFirstCell?.()
    }
  }, [data, focus, focusFirstCell])

  // add empty pre and post rows to fill the viewport
  const offset = rowsRange.start
  const rowsLength = rowsRange.end - rowsRange.start
  const prePadding = Array.from({ length: Math.min(padding, offset) }, () => [])
  const tableIndexes = Array.from({ length: rowsLength }, (_, i) => i + offset)
  const postPadding = Array.from({ length: Math.min(padding, numRows - offset - rowsLength) }, () => [])

  // minimum left column width based on number of rows - it depends on CSS, so it's
  // only a bottom limit
  const rowHeaderWidth = useMemo(() => {
    return Math.ceil(Math.log10(numRows + 1)) * 4 + 22
  }, [numRows])
  const cornerStyle = useMemo(() => {
    return cellStyle(rowHeaderWidth)
  }, [rowHeaderWidth])
  const tableScrollStyle = useMemo(() => {
    return {
      '--column-header-height': `${rowHeight}px`,
      '--row-number-width': `${rowHeaderWidth}px`,
    } as CSSProperties
  }, [rowHeaderWidth])
  const restrictedOnScrollKeyDown = useCallback((event: KeyboardEvent) => {
    if (event.target !== scrollRef.current) {
      // don't handle the event if the target is not the scroller
      return
    }
    onScrollKeyDown?.(event)
  }, [onScrollKeyDown])

  // don't render table if header is empty
  if (!columns.length) return

  const ariaColCount = columns.length + 1 // don't forget the selection column
  const ariaRowCount = numRows + 1 // don't forget the header row
  return (
    <div ref={containerRef} className={`${styles.hightable} ${styled ? styles.styled : ''} ${className}`}>
      <div className={styles.topBorder} role="presentation"></div>
      <div className={styles.tableScroll} ref={scrollRef} role="group" aria-labelledby="caption" style={tableScrollStyle} onKeyDown={restrictedOnScrollKeyDown} tabIndex={0}>
        <div style={{ height: `${scrollHeight}px` }}>
          <table
            aria-readonly={true}
            aria-colcount={ariaColCount}
            aria-rowcount={ariaRowCount}
            aria-multiselectable={selection !== undefined}
            role='grid'
            style={{ top: `${offsetTop}px` }}
            onKeyDown={onTableKeyDown}
          >
            <caption id="caption" hidden>Virtual-scroll table</caption>
            <thead role="rowgroup">
              <Row ariaRowIndex={1} >
                <TableCorner
                  onCheckboxPress={toggleAllRows}
                  checked={allRowsSelected}
                  style={cornerStyle}
                  ariaColIndex={1}
                  ariaRowIndex={1}
                  ref={tableCornerRef}
                >&nbsp;</TableCorner>
                <TableHeader
<<<<<<< HEAD
                // TODO(SL): find a better way to check if the data is ready and the column widths should be computed
                  dataReady={rowsLength > 0}
                  header={columns}
=======
                  dataReady={slice !== undefined}
                  columnDescriptors={columns}
>>>>>>> db671b55
                  orderBy={orderBy}
                  onOrderByChange={onOrderByChange}
                  columnClassNames={columnClassNames}
                  ariaRowIndex={1}
                />
              </Row>
            </thead>
            <tbody role="rowgroup">
              {prePadding.map((_, prePaddingIndex) => {
                const tableIndex = offset - prePadding.length + prePaddingIndex
                const ariaRowIndex = tableIndex + ariaOffset
                return (
                  <Row key={tableIndex} ariaRowIndex={ariaRowIndex}>
                    <RowHeader style={cornerStyle} ariaColIndex={1} ariaRowIndex={ariaRowIndex} />
                  </Row>
                )
              })}
              {tableIndexes.map((tableIndex) => {
                const inferredDataIndex = orderBy === undefined || orderBy.length === 0 ? tableIndex : undefined
                // TODO(SL): when sorting is supported, use data.getIndex()
                // const dataIndex = row.index ?? inferredDataIndex
                const dataIndex = inferredDataIndex
                const selected = isRowSelected(dataIndex)
                const ariaRowIndex = tableIndex + ariaOffset
                return (
                  <Row
                    key={tableIndex}
                    selected={selected}
                    ariaRowIndex={ariaRowIndex}
                    // title={rowError(row, columns.length)} // TODO(SL): re-enable later
                  >
                    <RowHeader
                      busy={dataIndex === undefined}
                      style={cornerStyle}
                      onCheckboxPress={getOnCheckboxPress({ tableIndex, dataIndex })}
                      checked={selected}
                      showCheckBox={selection !== undefined}
                      ariaColIndex={1}
                      ariaRowIndex={ariaRowIndex}
                      dataRowIndex={dataIndex}
                    >{formatRowNumber(dataIndex)}</RowHeader>
                    {data.header.map((column, columnIndex) => {
                      return <Cell
                        key={columnIndex}
                        data={data}
                        rowIndex={tableIndex}
                        column={column}
                        orderBy={orderBy}
                        onDoubleClick={getOnDoubleClickCell(columnIndex, dataIndex)}
                        onMouseDown={getOnMouseDownCell(columnIndex, dataIndex)}
                        onKeyDown={getOnKeyDownCell(columnIndex, dataIndex)}
                        stringify={stringify}
                        columnIndex={columnIndex}
                        className={columnClassNames[columnIndex]}
                        ariaColIndex={columnIndex + ariaOffset}
                        ariaRowIndex={ariaRowIndex}
                        dataRowIndex={dataIndex}
                      />
                    })}
                  </Row>
                )
              })}
              {postPadding.map((_, postPaddingIndex) => {
                const tableIndex = offset + rowsLength + postPaddingIndex
                const ariaRowIndex = tableIndex + ariaOffset
                return (
                  <Row key={tableIndex} ariaRowIndex={ariaRowIndex}>
                    <RowHeader style={cornerStyle} ariaColIndex={1} ariaRowIndex={ariaRowIndex} />
                  </Row>
                )
              })}
            </tbody>
          </table>
        </div>
      </div>
      {/* puts a background behind the row labels column */}
      <div className={styles.mockRowLabel} style={cornerStyle}>&nbsp;</div>
    </div>
  )
}<|MERGE_RESOLUTION|>--- conflicted
+++ resolved
@@ -1,15 +1,8 @@
 import { CSSProperties, KeyboardEvent, MouseEvent, useCallback, useEffect, useMemo, useRef, useState } from 'react'
 import { ColumnConfiguration } from '../../helpers/columnConfiguration.js'
-<<<<<<< HEAD
 import { DataFrame } from '../../helpers/dataframe/index.js'
 import { Selection, areAllSelected, isSelected, toggleIndexInSelection, toggleRangeInSelection } from '../../helpers/selection.js'
 import { OrderBy } from '../../helpers/sort.js'
-=======
-import { DataFrame } from '../../helpers/dataframe.js'
-import { PartialRow } from '../../helpers/row.js'
-import { Selection, areAllSelected, isSelected, toggleIndexInSelection, toggleRangeInSelection, toggleRangeInTable } from '../../helpers/selection.js'
-import { OrderBy, areEqualOrderBy } from '../../helpers/sort.js'
->>>>>>> db671b55
 import { cellStyle, getClientWidth, getOffsetWidth } from '../../helpers/width.js'
 import { CellsNavigationProvider, useCellsNavigation } from '../../hooks/useCellsNavigation.js'
 import { ColumnStatesProvider, useColumnStates } from '../../hooks/useColumnStates.js'
@@ -26,19 +19,6 @@
 import TableHeader from '../TableHeader/TableHeader.js'
 import { formatRowNumber } from './HighTable.helpers.js'
 import styles from './HighTable.module.css'
-<<<<<<< HEAD
-=======
-
-/**
- * A slice of the (optionally sorted) rows to render as HTML.
- */
-interface Slice {
-  offset: number // offset (slice.rows[0] corresponds to the row #offset in the sorted data frame)
-  orderedBy: OrderBy // the order used to fetch the rows slice.
-  rows: PartialRow[] // slice of the (optionally sorted) rows to render as HTML. The rows might be incomplete (not all the cells, or no index).
-  data: DataFrame // the data frame used to fetch the slice
-}
->>>>>>> db671b55
 
 const rowHeight = 33 // row height px
 const minWidth = 50 // minimum width of a cell in px, used to compute the column widths
@@ -101,13 +81,9 @@
       <SelectionProvider selection={selection} onSelectionChange={onSelectionChange}>
         <ColumnStatesProvider key={key} localStorageKey={cacheKey ? `${cacheKey}${columnStatesSuffix}` : undefined} numColumns={data.header.length} minWidth={minWidth}>
           <CellsNavigationProvider colCount={ariaColCount} rowCount={ariaRowCount} rowPadding={props.padding ?? defaultPadding}>
-<<<<<<< HEAD
-            <HighTableInner numRows={numRows} {...props} />
-=======
             <PortalContainerProvider>
-              <HighTableInner {...props} />
+              <HighTableInner numRows={numRows} {...props} />
             </PortalContainerProvider>
->>>>>>> db671b55
           </CellsNavigationProvider>
         </ColumnStatesProvider>
       </SelectionProvider>
@@ -161,11 +137,7 @@
   const [rowsRange, setRowsRange] = useState({ start: 0, end: 0 })
   const { enterCellsNavigation, setEnterCellsNavigation, onTableKeyDown: onNavigationTableKeyDown, onScrollKeyDown, rowIndex, colIndex, focusFirstCell } = useCellsNavigation()
   const [lastCellPosition, setLastCellPosition] = useState({ rowIndex, colIndex })
-<<<<<<< HEAD
-=======
-  const [numRows, setNumRows] = useState(data.numRows)
   const { containerRef } = usePortalContainer()
->>>>>>> db671b55
   const { setAvailableWidth } = useColumnStates()
 
   // TODO(SL): remove this state and only rely on the data frame for these operations?
@@ -435,14 +407,9 @@
                   ref={tableCornerRef}
                 >&nbsp;</TableCorner>
                 <TableHeader
-<<<<<<< HEAD
                 // TODO(SL): find a better way to check if the data is ready and the column widths should be computed
                   dataReady={rowsLength > 0}
-                  header={columns}
-=======
-                  dataReady={slice !== undefined}
                   columnDescriptors={columns}
->>>>>>> db671b55
                   orderBy={orderBy}
                   onOrderByChange={onOrderByChange}
                   columnClassNames={columnClassNames}
