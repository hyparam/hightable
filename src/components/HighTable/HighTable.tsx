import { CSSProperties, KeyboardEvent, MouseEvent, RefObject, useCallback, useEffect, useMemo, useRef, useState } from 'react'
import { DataFrame } from '../../helpers/dataframe.js'
import { PartialRow } from '../../helpers/row.js'
import { Selection, areAllSelected, isSelected, toggleIndexInSelection, toggleRangeInSelection, toggleRangeInTable } from '../../helpers/selection.js'
import { OrderBy, areEqualOrderBy } from '../../helpers/sort.js'
import { leftCellStyle } from '../../helpers/width.js'
import { CellsNavigationProvider, useCellsNavigation } from '../../hooks/useCellsNavigation.js'
import { ColumnWidthProvider } from '../../hooks/useColumnWidth.js'
import { DataProvider, useData } from '../../hooks/useData.js'
import { OrderByProvider, useOrderBy } from '../../hooks/useOrderBy.js'
import { SelectionProvider, useSelection } from '../../hooks/useSelection.js'
import { stringify as stringifyDefault } from '../../utils/stringify.js'
import { throttle } from '../../utils/throttle.js'
import Cell from '../Cell/Cell.js'
import Row from '../Row/Row.js'
import RowHeader from '../RowHeader/RowHeader.js'
import TableCorner from '../TableCorner/TableCorner.js'
import TableHeader from '../TableHeader/TableHeader.js'
import { formatRowNumber, rowError } from './HighTable.helpers.js'
import styles from './HighTable.module.css'
import { PortalContainerProvider, usePortalContainer } from '../../hooks/usePortalContainer.js'

/**
 * A slice of the (optionally sorted) rows to render as HTML.
 */
interface Slice {
  offset: number // offset (slice.rows[0] corresponds to the row #offset in the sorted data frame)
  orderedBy: OrderBy // the order used to fetch the rows slice.
  rows: PartialRow[] // slice of the (optionally sorted) rows to render as HTML. The rows might be incomplete (not all the cells, or no index).
  data: DataFrame // the data frame used to fetch the slice
}

const rowHeight = 33 // row height px

interface Props {
  data: DataFrame
  cacheKey?: string // used to persist column widths. If undefined, the column widths are not persisted. It is expected to be unique for each table.
  overscan?: number // number of rows to fetch outside of the viewport
  padding?: number // number of padding rows to render outside of the viewport
  focus?: boolean // focus table on mount? (default true)
  onDoubleClickCell?: (event: MouseEvent, col: number, row: number) => void
  onMouseDownCell?: (event: MouseEvent, col: number, row: number) => void
  onKeyDownCell?: (event: KeyboardEvent, col: number, row: number) => void // for accessibility, it should be passed if onDoubleClickCell is passed. It can handle more than that action though.
  onError?: (error: Error) => void
  orderBy?: OrderBy // order used to fetch the rows. If undefined, the table is unordered, the sort controls are hidden and the interactions are disabled. Pass [] to fetch the rows in the original order.
  onOrderByChange?: (orderBy: OrderBy) => void // callback to call when a user interaction changes the order. The interactions are disabled if undefined.
  selection?: Selection // selection and anchor rows, expressed as data indexes (not as indexes in the table). If undefined, the selection is hidden and the interactions are disabled.
  onSelectionChange?: (selection: Selection) => void // callback to call when a user interaction changes the selection. The selection is expressed as data indexes (not as indexes in the table). The interactions are disabled if undefined.
  stringify?: (value: unknown) => string | undefined
  className?: string // additional class names for the component
  columnClassNames?: (string | undefined)[] // list of additional class names for the header and cells of each column. The index in this array corresponds to the column index in data.header
  styled?: boolean // use styled component? (default true)
}

const defaultPadding = 20
const defaultOverscan = 20
const ariaOffset = 2 // 1-based index, +1 for the header
export const columnWidthsSuffix = ':columns:widths' // suffix used to store the column widths in local storage

/**
 * Render a table with streaming rows on demand from a DataFrame.
 *
 * orderBy: the order used to fetch the rows. If set, the component is controlled, and the property cannot be unset (undefined) later. If undefined, the component is uncontrolled (internal state). If the data cannot be sorted, it's ignored.
 * onOrderByChange: the callback to call when the order changes. If undefined, the component order is read-only if controlled (orderBy is set), or disabled if not (or if the data cannot be sorted).
 * selection: the selected rows and the anchor row. If set, the component is controlled, and the property cannot be unset (undefined) later. If undefined, the component is uncontrolled (internal state).
 * onSelectionChange: the callback to call when the selection changes. If undefined, the component selection is read-only if controlled (selection is set), or disabled if not.
 */
export default function HighTable(props: Props) {
  return (
    <DataProvider data={props.data}>
      <HighTableData {...props} />
    </DataProvider>
  )
}

type PropsData = Omit<Props, 'data'>

function HighTableData(props: PropsData) {
  const { data, key } = useData()
  const { cacheKey, orderBy, onOrderByChange, selection, onSelectionChange } = props
  const ariaColCount = data.header.length + 1 // don't forget the selection column
  const ariaRowCount = data.numRows + 1 // don't forget the header row
  return (
<<<<<<< HEAD
    <PortalContainerProvider>
      <ColumnWidthProvider localStorageKey={cacheKey ? `${cacheKey}:column-widths` : undefined}>
        <CellsNavigationProvider colCount={ariaColCount} rowCount={ariaRowCount} rowPadding={props.padding ?? defaultPadding}>
          <HighTableInner {...props} />
        </CellsNavigationProvider>
      </ColumnWidthProvider>
    </PortalContainerProvider>
=======
    /* important: key={key} ensures the local state is recreated if the data has changed */
    <OrderByProvider key={key} orderBy={orderBy} onOrderByChange={onOrderByChange} disabled={!data.sortable}>
      <SelectionProvider selection={selection} onSelectionChange={onSelectionChange}>
        <ColumnWidthProvider localStorageKey={cacheKey ? `${cacheKey}${columnWidthsSuffix}` : undefined}>
          <CellsNavigationProvider colCount={ariaColCount} rowCount={ariaRowCount} rowPadding={props.padding ?? defaultPadding}>
            <HighTableInner {...props} />
          </CellsNavigationProvider>
        </ColumnWidthProvider>
      </SelectionProvider>
    </OrderByProvider>
>>>>>>> d654b0c1
  )
}

type PropsInner = Omit<PropsData, 'orderBy' | 'onOrderByChange' | 'selection' | 'onSelectionChange'>

/**
 * The main purpose of extracting HighTableInner from HighTable is to
 * separate the context providers from the main component. It will also
 * remove the need to reindent the code if adding a new context provide.
 */
export function HighTableInner({
  overscan = defaultOverscan,
  padding = defaultPadding,
  focus = true,
  onDoubleClickCell,
  onMouseDownCell,
  onKeyDownCell,
  onError = console.error,
  stringify = stringifyDefault,
  className = '',
  columnClassNames = [],
  styled = true,
}: PropsInner) {
  /**
   * The component relies on the model of a virtual table which rows are ordered and only the
   * visible rows are fetched (slice) and rendered as HTML <tr> elements.
   *
   * We use two reference domains for the rows:
   * - data:          the index of a row in the original (unsorted) data frame is referred as
   *                  dataIndex. It's the `index` field of the AsyncRow objects in the data frame.
   *                  The mouse event callbacks receive this index.
   * - virtual table: the index of a row in the virtual table (sorted) is referred as tableIndex.
   *                  slice.offset lives in the table domain: it's the first virtual row to be
   *                  rendered in HTML.
   *
   * The same row can be obtained as:
   * - data.rows(dataIndex, dataIndex + 1)
   * - data.rows(tableIndex, tableIndex + 1, orderBy)
   */

  const { data } = useData()
  const [slice, setSlice] = useState<Slice | undefined>(undefined)
  const [rowsRange, setRowsRange] = useState({ start: 0, end: 0 })
  const [hasCompleteRow, setHasCompleteRow] = useState(false)
  const { enterCellsNavigation, setEnterCellsNavigation, onTableKeyDown: onNavigationTableKeyDown, onScrollKeyDown, rowIndex, colIndex, focusFirstCell } = useCellsNavigation()
  const [lastCellPosition, setLastCellPosition] = useState({ rowIndex, colIndex })
  const [numRows, setNumRows] = useState(data.numRows)
  const { containerRef } = usePortalContainer()

  // TODO(SL): remove this state and only rely on the data frame for these operations?
  // ie. cache the previous sort indexes in the data frame itself
  const [ranksMap, setRanksMap] = useState<Map<string, Promise<number[]>>>(() => new Map())

  const { orderBy, onOrderByChange } = useOrderBy()
  const { selection, onSelectionChange, toggleAllRows, onTableKeyDown: onSelectionTableKeyDown } = useSelection({ numRows })

  const onTableKeyDown = useCallback((event: KeyboardEvent) => {
    onNavigationTableKeyDown?.(event)
    onSelectionTableKeyDown?.(event, numRows)
  }, [onNavigationTableKeyDown, onSelectionTableKeyDown, numRows])

  const pendingSelectionRequest = useRef(0)
  const getOnCheckboxPress = useCallback(({ tableIndex, dataIndex }: {tableIndex: number, dataIndex: number | undefined}) => {
    if (selection && onSelectionChange && dataIndex !== undefined) {
      return (shiftKey: boolean): void => {
        void onSelectRowClick(shiftKey, selection, onSelectionChange, dataIndex)
      }
    }

    async function onSelectRowClick(shiftKey: boolean, selection: Selection, onSelectionChange: (selection: Selection) => void, dataIndex: number) {
      const useAnchor = shiftKey && selection.anchor !== undefined

      if (!useAnchor) {
        // single row toggle
        onSelectionChange(toggleIndexInSelection({ selection, index: dataIndex }))
        return
      }

      if (!orderBy || orderBy.length === 0) {
        // no sorting, toggle the range
        onSelectionChange(toggleRangeInSelection({ selection, index: dataIndex }))
        return
      }

      // sorting, toggle the range in the sorted order
      const requestId = ++pendingSelectionRequest.current
      const newSelection = await toggleRangeInTable({
        selection,
        tableIndex,
        orderBy,
        data,
        ranksMap,
        setRanksMap,
      })
      if (requestId === pendingSelectionRequest.current) {
        // only update the selection if the request is still the last one
        onSelectionChange(newSelection)
      }
    }
  }, [data, onSelectionChange, orderBy, ranksMap, selection])
  const allRowsSelected = useMemo(() => {
    if (!selection) return undefined
    return areAllSelected({ ranges: selection.ranges, length: numRows })
  }, [selection, numRows])
  const isRowSelected = useCallback((dataIndex: number | undefined) => {
    if (!selection || dataIndex === undefined) return undefined
    return isSelected({ ranges: selection.ranges, index: dataIndex })
  }, [selection])

  // total scrollable height
  const scrollHeight = (numRows + 1) * rowHeight
  const offsetTop = slice ? Math.max(0, slice.offset - padding) * rowHeight : 0

  const scrollRef = useRef<HTMLDivElement>(null)
  const pendingRequest = useRef(0)

  // scroll vertically to the focused cell if needed
  useEffect(() => {
    if (!slice) {
      // don't scroll if the slice is not ready
      return
    }
    if (!enterCellsNavigation && lastCellPosition.rowIndex === rowIndex && lastCellPosition.colIndex === colIndex) {
      // don't scroll if the navigation cell is unchanged
      // occurs when the user is scrolling with the mouse for example, and the
      // cell exits the viewport: don't want to scroll back to it
      return
    }
    setEnterCellsNavigation?.(false)
    setLastCellPosition({ rowIndex, colIndex })
    const tableIndex = rowIndex - ariaOffset
    const scroller = scrollRef.current
    if (!scroller) {
      // don't scroll if the scroller is not ready
      return
    }
    let nextScrollTop = scroller.scrollTop
    // if tableIndex outside of the slice, scroll to the estimated position of the cell,
    // to wait for the cell to be fetched and rendered
    if (tableIndex < slice.offset || tableIndex >= slice.offset + slice.rows.length) {
      nextScrollTop = tableIndex * rowHeight
    }
    if (nextScrollTop !== scroller.scrollTop) {
      // scroll to the cell
      scroller.scrollTop = nextScrollTop
    }
  }, [rowIndex, colIndex, slice, lastCellPosition, padding, enterCellsNavigation, setEnterCellsNavigation])

  // handle scrolling and window resizing
  useEffect(() => {
    /**
     * Compute the dimensions based on the current scroll position.
     */

    function handleScroll() {
      // view window height (0 is not allowed - the syntax is verbose, but makes it clear)
      const currentClientHeight = scrollRef.current?.clientHeight
      const clientHeight = currentClientHeight === undefined || currentClientHeight === 0 ? 100 : currentClientHeight
      // scroll position
      const scrollTop = scrollRef.current?.scrollTop ?? 0

      // determine rows to fetch based on current scroll position (indexes refer to the virtual table domain)
      const startView = Math.floor(numRows * scrollTop / scrollHeight)
      const endView = Math.ceil(numRows * (scrollTop + clientHeight) / scrollHeight)
      const start = Math.max(0, startView - overscan)
      const end = Math.min(numRows, endView + overscan)

      if (isNaN(start)) throw new Error(`invalid start row ${start}`)
      if (isNaN(end)) throw new Error(`invalid end row ${end}`)
      if (end - start > 1000) throw new Error(`attempted to render too many rows ${end - start} table must be contained in a scrollable div`)

      setRowsRange({ start, end })
    }
    // run once
    handleScroll()

    // scroll listeners
    const scroller = scrollRef.current
    scroller?.addEventListener('scroll', handleScroll)
    window.addEventListener('resize', handleScroll)

    return () => {
      scroller?.removeEventListener('scroll', handleScroll)
      window.removeEventListener('resize', handleScroll)
    }
  }, [numRows, overscan, padding, scrollHeight])

  // fetch rows
  useEffect(() => {
    /**
     * Fetch the rows in the range [start, end) and update the state.
    */
    async function fetchRows() {
      const { start, end } = rowsRange
      const currentOrderBy = orderBy ?? []

      // Don't update if the view, or slice, is unchanged
      if (slice && slice.data === data && start === slice.offset && end === slice.offset + slice.rows.length && areEqualOrderBy(slice.orderedBy, currentOrderBy) ) {
        return
      }

      if (start === end) {
        const slice = {
          offset: start,
          rows: [],
          orderedBy: currentOrderBy,
          data,
        }
        setSlice(slice)
        return
      }

      // Fetch a chunk of rows from the data frame
      try {
        const requestId = ++pendingRequest.current
        const rowsChunk = data.rows({ start, end, orderBy: currentOrderBy })

        const updateRows = throttle(() => {
          const resolved: PartialRow[] = []
          for (const asyncRow of rowsChunk) {
            const resolvedRow: PartialRow = { cells: {} }
            for (const [key, promise] of Object.entries(asyncRow.cells)) {
              if ('resolved' in promise) {
                resolvedRow.cells[key] = promise.resolved
              }
            }
            if ('resolved' in asyncRow.index) {
              resolvedRow.index = asyncRow.index.resolved
            }
            resolved.push(resolvedRow)
          }
          const slice = {
            offset: start,
            rows: resolved,
            orderedBy: currentOrderBy,
            data,
          }
          setSlice(slice)
          if (!hasCompleteRow) {
            // check if at least one row is complete
            const columnsSet = new Set(slice.data.header)
            if (slice.rows.some(row => {
              const keys = Object.keys(row.cells)
              return keys.length === columnsSet.size && keys.every(key => columnsSet.has(key))
            })) {
              setHasCompleteRow(true)
            }
          }
        }, 10)
        updateRows() // initial update

        // Subscribe to data updates
        for (const asyncRow of rowsChunk) {
          for (const promise of [asyncRow.index, ...Object.values(asyncRow.cells)] ) {
            void promise.then(() => {
              if (pendingRequest.current === requestId) {
                updateRows()
              }
            }).catch((error: unknown) => {
              if (
                pendingRequest.current === requestId
                && typeof error === 'object'
                && error !== null
                && 'numRows' in error
                && typeof error.numRows === 'number'
                && error.numRows >= 0
                && error.numRows < numRows
                && Number.isInteger(error.numRows)
              ) {
                // The data frame only has numRows, let's update the state
                setNumRows(error.numRows)
              }
              // TODO(SL): handle the error
            })
          }
        }

        // Await all pending promises
        await Promise.all(rowsChunk.flatMap(asyncRow => [asyncRow.index, ...Object.values(asyncRow.cells)]))
      } catch (error) {
        onError(error as Error)
      }
    }
    // update
    void fetchRows()
  }, [data, onError, orderBy, slice, rowsRange, hasCompleteRow, numRows])

  const getOnDoubleClickCell = useCallback((col: number, row?: number) => {
    // TODO(SL): give feedback (a specific class on the cell element?) about why the double click is disabled?
    if (!onDoubleClickCell || row === undefined) return
    return (e: MouseEvent) => {
      onDoubleClickCell(e, col, row)
    }
  }, [onDoubleClickCell])
  const getOnMouseDownCell = useCallback((col: number, row?: number) => {
    // TODO(SL): give feedback (a specific class on the cell element?) about why the double click is disabled?
    if (!onMouseDownCell || row === undefined) return
    return (e: MouseEvent) => {
      onMouseDownCell(e, col, row)
    }
  }, [onMouseDownCell])
  const getOnKeyDownCell = useCallback((col: number, row?: number) => {
    if (!onKeyDownCell || row === undefined) return
    return (e: KeyboardEvent) => {
      onKeyDownCell(e, col, row)
    }
  }, [onKeyDownCell])

  // focus table on mount, or on data change, so arrow keys work
  useEffect(() => {
    if (focus) {
      // Try focusing the first cell
      focusFirstCell?.()
    }
  }, [data, focus, focusFirstCell])

  // add empty pre and post rows to fill the viewport
  const offset = slice?.offset ?? 0
  const rowsLength = slice?.rows.length ?? 0
  const prePadding = Array.from({ length: Math.min(padding, offset) }, () => [])
  const postPadding = Array.from({ length: Math.min(padding, numRows - offset - rowsLength) }, () => [])

  // minimum left column width based on number of rows - it depends on CSS, so it's
  // only a bottom limit
  const rowHeaderWidth = useMemo(() => {
    return Math.ceil(Math.log10(numRows + 1)) * 4 + 22
  }, [numRows])
  const cornerStyle = useMemo(() => {
    return leftCellStyle(rowHeaderWidth)
  }, [rowHeaderWidth])
  const tableScrollStyle = useMemo(() => {
    return {
      '--column-header-height': `${rowHeight}px`,
      '--row-number-width': `${rowHeaderWidth}px`,
    } as CSSProperties
  }, [rowHeaderWidth])
  const restrictedOnScrollKeyDown = useCallback((event: KeyboardEvent) => {
    if (event.target !== scrollRef.current) {
      // don't handle the event if the target is not the scroller
      return
    }
    onScrollKeyDown?.(event)
  }, [onScrollKeyDown])

  // don't render table if header is empty
  if (!data.header.length) return

  const ariaColCount = data.header.length + 1 // don't forget the selection column
  const ariaRowCount = numRows + 1 // don't forget the header row
  return (
    <div ref={containerRef} className={`${styles.hightable} ${styled ? styles.styled : ''} ${className}`}>
      <div className={styles.topBorder} role="presentation"></div>
      <div className={styles.tableScroll} ref={scrollRef} role="group" aria-labelledby="caption" style={tableScrollStyle} onKeyDown={restrictedOnScrollKeyDown} tabIndex={0}>
        <div style={{ height: `${scrollHeight}px` }}>
          <table
            aria-readonly={true}
            aria-colcount={ariaColCount}
            aria-rowcount={ariaRowCount}
            aria-multiselectable={selection !== undefined}
            role='grid'
            style={{ top: `${offsetTop}px` }}
            onKeyDown={onTableKeyDown}
          >
            <caption id="caption" hidden>Virtual-scroll table</caption>
            <thead role="rowgroup">
              <Row ariaRowIndex={1} >
                <TableCorner
                  onCheckboxPress={toggleAllRows}
                  checked={allRowsSelected}
                  style={cornerStyle}
                  ariaColIndex={1}
                  ariaRowIndex={1}
                >&nbsp;</TableCorner>
                <TableHeader
                  dataReady={hasCompleteRow}
                  header={data.header}
                  orderBy={orderBy}
                  onOrderByChange={onOrderByChange}
                  columnClassNames={columnClassNames}
                  ariaRowIndex={1}
                />
              </Row>
            </thead>
            <tbody role="rowgroup">
              {prePadding.map((_, prePaddingIndex) => {
                const tableIndex = offset - prePadding.length + prePaddingIndex
                const ariaRowIndex = tableIndex + ariaOffset
                return (
                  <Row key={tableIndex} ariaRowIndex={ariaRowIndex}>
                    <RowHeader style={cornerStyle} ariaColIndex={1} ariaRowIndex={ariaRowIndex} />
                  </Row>
                )
              })}
              {slice?.rows.map((row, sliceIndex) => {
                const tableIndex = slice.offset + sliceIndex
                const inferredDataIndex = orderBy === undefined || orderBy.length === 0 ? tableIndex : undefined
                const dataIndex = row.index ?? inferredDataIndex
                const selected = isRowSelected(dataIndex)
                const ariaRowIndex = tableIndex + ariaOffset
                return (
                  <Row
                    key={tableIndex}
                    selected={selected}
                    ariaRowIndex={ariaRowIndex}
                    title={rowError(row, data.header.length)}
                  >
                    <RowHeader
                      busy={dataIndex === undefined}
                      style={cornerStyle}
                      onCheckboxPress={getOnCheckboxPress({ tableIndex, dataIndex })}
                      checked={selected}
                      showCheckBox={selection !== undefined}
                      ariaColIndex={1}
                      ariaRowIndex={ariaRowIndex}
                      dataRowIndex={dataIndex}
                    >{formatRowNumber(dataIndex)}</RowHeader>
                    {data.header.map((column, columnIndex) => {
                      // Note: the resolved cell value can be undefined
                      const hasResolved = column in row.cells
                      const value = row.cells[column]
                      return <Cell
                        key={columnIndex}
                        onDoubleClick={getOnDoubleClickCell(columnIndex, dataIndex)}
                        onMouseDown={getOnMouseDownCell(columnIndex, dataIndex)}
                        onKeyDown={getOnKeyDownCell(columnIndex, dataIndex)}
                        stringify={stringify}
                        value={value}
                        columnIndex={columnIndex}
                        hasResolved={hasResolved}
                        className={columnClassNames[columnIndex]}
                        ariaColIndex={columnIndex + ariaOffset}
                        ariaRowIndex={ariaRowIndex}
                        dataRowIndex={dataIndex}
                      />
                    })}
                  </Row>
                )
              })}
              {postPadding.map((_, postPaddingIndex) => {
                const tableIndex = offset + rowsLength + postPaddingIndex
                const ariaRowIndex = tableIndex + ariaOffset
                return (
                  <Row key={tableIndex} ariaRowIndex={ariaRowIndex}>
                    <RowHeader style={cornerStyle} ariaColIndex={1} ariaRowIndex={ariaRowIndex} />
                  </Row>
                )
              })}
            </tbody>
          </table>
        </div>
      </div>
      {/* puts a background behind the row labels column */}
      <div className={styles.mockRowLabel} style={cornerStyle}>&nbsp;</div>
    </div>
  )
}<|MERGE_RESOLUTION|>--- conflicted
+++ resolved
@@ -81,26 +81,18 @@
   const ariaColCount = data.header.length + 1 // don't forget the selection column
   const ariaRowCount = data.numRows + 1 // don't forget the header row
   return (
-<<<<<<< HEAD
-    <PortalContainerProvider>
-      <ColumnWidthProvider localStorageKey={cacheKey ? `${cacheKey}:column-widths` : undefined}>
-        <CellsNavigationProvider colCount={ariaColCount} rowCount={ariaRowCount} rowPadding={props.padding ?? defaultPadding}>
-          <HighTableInner {...props} />
-        </CellsNavigationProvider>
-      </ColumnWidthProvider>
-    </PortalContainerProvider>
-=======
     /* important: key={key} ensures the local state is recreated if the data has changed */
     <OrderByProvider key={key} orderBy={orderBy} onOrderByChange={onOrderByChange} disabled={!data.sortable}>
       <SelectionProvider selection={selection} onSelectionChange={onSelectionChange}>
-        <ColumnWidthProvider localStorageKey={cacheKey ? `${cacheKey}${columnWidthsSuffix}` : undefined}>
-          <CellsNavigationProvider colCount={ariaColCount} rowCount={ariaRowCount} rowPadding={props.padding ?? defaultPadding}>
-            <HighTableInner {...props} />
-          </CellsNavigationProvider>
-        </ColumnWidthProvider>
+        <PortalContainerProvider>
+          <ColumnWidthProvider localStorageKey={cacheKey ? `${cacheKey}${columnWidthsSuffix}` : undefined}>
+            <CellsNavigationProvider colCount={ariaColCount} rowCount={ariaRowCount} rowPadding={props.padding ?? defaultPadding}>
+              <HighTableInner {...props} />
+            </CellsNavigationProvider>
+          </ColumnWidthProvider>
+        </PortalContainerProvider>
       </SelectionProvider>
     </OrderByProvider>
->>>>>>> d654b0c1
   )
 }
 
