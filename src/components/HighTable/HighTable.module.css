--- conflicted
+++ resolved
@@ -59,7 +59,8 @@
     font-weight: bold;
     vertical-align: middle;
     line-height: 1;
-    transform: translateY(-3px);
+    transform: translateY(-2px);
+    color: #d5d4d6;
   }
   th[aria-sort="ascending"]::after {
     content: "↑";
@@ -224,25 +225,12 @@
       vertical-align: middle;
 
       &[aria-sort] {
-<<<<<<< HEAD
-        padding-right: calc(var(--cell-horizontal-padding) + 24px);
-=======
         padding-right: calc(var(--cell-horizontal-padding) + 12px);
->>>>>>> 02b1f649
       }
     }
   }
 
   th[aria-sort]::after {
-<<<<<<< HEAD
-    color: inherit;
-=======
-    right: 12px;
-    top: 4px;
-    padding-left: 2px;
-    background: none;
-    color: #d5d4d6;
->>>>>>> 02b1f649
   }
 
   th[data-order-by-index="0"]::after {
@@ -261,7 +249,24 @@
     text-overflow: ellipsis;
     white-space: nowrap;
 
-<<<<<<< HEAD
+    /* focusable cell (only one: the current navigation cell) */
+    &[tabindex="0"] {
+      outline-style: solid;
+      outline-color: var(--focusable-border-color);
+      outline-width: 1px;
+      outline-offset: -1px;
+      background-color: var(--focusable-background-color);
+    }
+    /* focused cell: when the current navigation cell is focused. It should never be another cell */
+    &:focus {
+      outline-style: solid;
+      outline-color: var(--focus-border-color);
+      outline-width: var(--focus-border-width);
+      outline-offset: -2px;
+      background-color: var(--focus-background-color);
+    }
+  }
+
   th > div[role="button"] {
     display: inline-flex;
     align-items: center;
@@ -295,24 +300,6 @@
   /* row error */
   tr[title] {
     color: #a11;
-=======
-    /* focusable cell (only one: the current navigation cell) */
-    &[tabindex="0"] {
-      outline-style: solid;
-      outline-color: var(--focusable-border-color);
-      outline-width: 1px;
-      outline-offset: -1px;
-      background-color: var(--focusable-background-color);
-    }
-    /* focused cell: when the current navigation cell is focused. It should never be another cell */
-    &:focus {
-      outline-style: solid;
-      outline-color: var(--focus-border-color);
-      outline-width: var(--focus-border-width);
-      outline-offset: -2px;
-      background-color: var(--focus-background-color);
-    }
->>>>>>> 02b1f649
   }
 
   /* column resize */
