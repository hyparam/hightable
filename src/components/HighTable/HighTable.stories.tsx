import type { Meta, StoryObj } from '@storybook/react'
import { sortableDataFrame, wrapPromise } from 'hightable'
import { useState } from 'react'
import { DataFrame } from '../../helpers/dataframe.js'
import { OrderBy } from '../../helpers/sort.js'
import { wrapResolved } from '../../utils/promise.js'
import HighTable from './HighTable.js'

function random(seed: number) {
  const x = Math.sin(seed) * 10000
  return x - Math.floor(x)
}

const data: DataFrame = {
<<<<<<< HEAD
  header: ['ID', 'Count', 'Double'],
  numRows: 1000,
  rows: ({ start, end }) => Array.from({ length: end - start }, (_, index) => {
    const count = 1000 - start - index
    return{
      index: wrapResolved(index + start),
      cells: {
        ID: wrapResolved(`row ${index + start}`),
        Count: wrapResolved(count),
        'Double': wrapResolved(count * 2),
      },
    }
  }),
=======
  header: ['ID', 'Count', 'Value1', 'Value2', 'Value3'],
  numRows: 1000,
  rows: ({ start, end }) => Array.from({ length: end - start }, (_, index) => ({
    index: wrapResolved(index + start),
    cells: {
      ID: wrapResolved(`row ${index + start}`),
      Count: wrapResolved(1000 - start - index),
      Value1: wrapResolved(Math.floor(100 * random(135 + index))),
      Value2: wrapResolved(Math.floor(100 * random(648 + index))),
      Value3: wrapResolved(Math.floor(100 * random(315 + index))),
    },
  })),
>>>>>>> 9ccc20a4
}

function delay<T>(value: T, ms: number): Promise<T> {
  return new Promise(resolve => setTimeout(() => { resolve(value) }, ms))
}
const delayedData = sortableDataFrame({
  header: ['ID', 'Count'],
  numRows: 50,
  rows: ({ start, end }) => Array.from({ length: end - start }, (_, innerIndex) => {
    const index = innerIndex + start
    const ms = index % 3 === 0 ? 100 * Math.floor(10 * Math.random()) :
      index % 3 === 1 ? 100 * Math.floor(100 * Math.random()) :
        1e10
    return {
      index: wrapPromise(delay(index, ms)),
      cells: {
        ID: wrapPromise(delay(`row ${index}`, ms)),
        Count: wrapPromise(delay(50 - index, ms)),
      },
    }
  }),
})

const sortableData = sortableDataFrame(data)

const meta: Meta<typeof HighTable> = {
  component: HighTable,
}
export default meta
type Story = StoryObj<typeof HighTable>;

export const Default: Story = {
  args: {
    data,
  },
}
export const Placeholders: Story = {
  args: {
    data: delayedData,
  },
}
<<<<<<< HEAD
export const CustomHeaderStyle: Story = {
  args: {
    data,
    config: {
      customClass: {
        // See .storybook/global.css for the CSS rule
        // .custom-hightable thead th.delegated {
        //   background-color: #ffe9a9;
        // }
        hightable: 'custom-hightable',
        columnHeaders: [undefined, undefined, 'delegated'],
      },
    },
=======

export const MultiSort: Story = {
  render: (args) => {
    const [orderBy, setOrderBy] = useState<OrderBy>([
      { column: 'Count', direction: 'ascending' },
      { column: 'Value1', direction: 'descending' },
      { column: 'Value2', direction: 'ascending' },
    ])
    return (
      <HighTable
        {...args}
        orderBy={orderBy}
        onOrderByChange={setOrderBy}
      />
    )
  },
  args: {
    data: sortableData,
>>>>>>> 9ccc20a4
  },
}<|MERGE_RESOLUTION|>--- conflicted
+++ resolved
@@ -12,34 +12,22 @@
 }
 
 const data: DataFrame = {
-<<<<<<< HEAD
-  header: ['ID', 'Count', 'Double'],
+  header: ['ID', 'Count', 'Double', 'Value1', 'Value2', 'Value3'],
   numRows: 1000,
   rows: ({ start, end }) => Array.from({ length: end - start }, (_, index) => {
     const count = 1000 - start - index
-    return{
+    return {
       index: wrapResolved(index + start),
       cells: {
         ID: wrapResolved(`row ${index + start}`),
-        Count: wrapResolved(count),
-        'Double': wrapResolved(count * 2),
+        Count: wrapResolved(1000 - start - index),
+        Double: wrapResolved(count * 2),
+        Value1: wrapResolved(Math.floor(100 * random(135 + index))),
+        Value2: wrapResolved(Math.floor(100 * random(648 + index))),
+        Value3: wrapResolved(Math.floor(100 * random(315 + index))),
       },
     }
   }),
-=======
-  header: ['ID', 'Count', 'Value1', 'Value2', 'Value3'],
-  numRows: 1000,
-  rows: ({ start, end }) => Array.from({ length: end - start }, (_, index) => ({
-    index: wrapResolved(index + start),
-    cells: {
-      ID: wrapResolved(`row ${index + start}`),
-      Count: wrapResolved(1000 - start - index),
-      Value1: wrapResolved(Math.floor(100 * random(135 + index))),
-      Value2: wrapResolved(Math.floor(100 * random(648 + index))),
-      Value3: wrapResolved(Math.floor(100 * random(315 + index))),
-    },
-  })),
->>>>>>> 9ccc20a4
 }
 
 function delay<T>(value: T, ms: number): Promise<T> {
@@ -81,22 +69,6 @@
     data: delayedData,
   },
 }
-<<<<<<< HEAD
-export const CustomHeaderStyle: Story = {
-  args: {
-    data,
-    config: {
-      customClass: {
-        // See .storybook/global.css for the CSS rule
-        // .custom-hightable thead th.delegated {
-        //   background-color: #ffe9a9;
-        // }
-        hightable: 'custom-hightable',
-        columnHeaders: [undefined, undefined, 'delegated'],
-      },
-    },
-=======
-
 export const MultiSort: Story = {
   render: (args) => {
     const [orderBy, setOrderBy] = useState<OrderBy>([
@@ -114,6 +86,20 @@
   },
   args: {
     data: sortableData,
->>>>>>> 9ccc20a4
+  },
+}
+export const CustomHeaderStyle: Story = {
+  args: {
+    data,
+    config: {
+      customClass: {
+        // See .storybook/global.css for the CSS rule
+        // .custom-hightable thead th.delegated {
+        //   background-color: #ffe9a9;
+        // }
+        hightable: 'custom-hightable',
+        columnHeaders: [undefined, undefined, 'delegated'],
+      },
+    },
   },
 }