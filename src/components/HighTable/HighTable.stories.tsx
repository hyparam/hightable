import type { Meta, StoryObj } from '@storybook/react'
import { sortableDataFrame, wrapPromise } from 'hightable'
import { useState } from 'react'
import { DataFrame } from '../../helpers/dataframe.js'
import { OrderBy } from '../../helpers/sort.js'
import { wrapResolved } from '../../utils/promise.js'
import HighTable from './HighTable.js'

function random(seed: number) {
  const x = Math.sin(seed) * 10000
  return x - Math.floor(x)
}

const data: DataFrame = {
  header: ['ID', 'Count', 'Double', 'Value1', 'Value2', 'Value3'],
  numRows: 1000,
  rows: ({ start, end }) => Array.from({ length: end - start }, (_, index) => {
    const count = 1000 - start - index
    return {
      index: wrapResolved(index + start),
      cells: {
        ID: wrapResolved(`row ${index + start}`),
        Count: wrapResolved(1000 - start - index),
        Double: wrapResolved(count * 2),
        Value1: wrapResolved(Math.floor(100 * random(135 + index))),
        Value2: wrapResolved(Math.floor(100 * random(648 + index))),
        Value3: wrapResolved(Math.floor(100 * random(315 + index))),
      },
    }
  }),
}

function delay<T>(value: T, ms: number): Promise<T> {
  return new Promise(resolve => setTimeout(() => { resolve(value) }, ms))
}
const delayedData = sortableDataFrame({
  header: ['ID', 'Count'],
  numRows: 50,
  rows: ({ start, end }) => Array.from({ length: end - start }, (_, innerIndex) => {
    const index = innerIndex + start
    const ms = index % 3 === 0 ? 100 * Math.floor(10 * Math.random()) :
      index % 3 === 1 ? 100 * Math.floor(100 * Math.random()) :
        1e10
    return {
      index: wrapPromise(delay(index, ms)),
      cells: {
        ID: wrapPromise(delay(`row ${index}`, ms)),
        Count: wrapPromise(delay(50 - index, ms)),
      },
    }
  }),
})

const sortableData = sortableDataFrame(data)

const dataWithUndefinedCells: DataFrame = {
  header: ['ID', 'Count'],
  numRows: 1000,
  rows: ({ start, end }) => Array.from({ length: end - start }, (_, index) => {
    const id = index % 2 === 0 ? `row ${index + start}` : undefined
    const ms = index % 3 === 0 ? 0 :
      index % 3 === 1 ? 100 * Math.floor(10 * Math.random()) :
        100 * Math.floor(100 * Math.random())
    return {
      index: wrapResolved(index + start),
      cells: {
        ID: ms ? wrapPromise(delay(id, ms)) : wrapResolved(id),
        Count: wrapResolved(1000 - start - index),
      },
    }
  }),
}

const meta: Meta<typeof HighTable> = {
  component: HighTable,
}
export default meta
type Story = StoryObj<typeof HighTable>;

export const Default: Story = {
  args: {
    data,
  },
}
export const Placeholders: Story = {
  args: {
    data: delayedData,
  },
}
<<<<<<< HEAD
=======
export const UndefinedCells: Story = {
  args: {
    data: dataWithUndefinedCells,
  },
}
>>>>>>> 8890377b
export const MultiSort: Story = {
  render: (args) => {
    const [orderBy, setOrderBy] = useState<OrderBy>([
      { column: 'Count', direction: 'ascending' },
      { column: 'Value1', direction: 'descending' },
      { column: 'Value2', direction: 'ascending' },
    ])
    return (
      <HighTable
        {...args}
        orderBy={orderBy}
        onOrderByChange={setOrderBy}
      />
    )
  },
  args: {
    data: sortableData,
  },
}
export const CustomHeaderStyle: Story = {
  args: {
    data,
    config: {
      customClass: {
        // See .storybook/global.css for the CSS rule
        // .custom-hightable thead th.delegated {
        //   background-color: #ffe9a9;
        // }
        hightable: 'custom-hightable',
        columnHeaders: [undefined, undefined, 'delegated'],
      },
    },
  },
}<|MERGE_RESOLUTION|>--- conflicted
+++ resolved
@@ -87,14 +87,11 @@
     data: delayedData,
   },
 }
-<<<<<<< HEAD
-=======
 export const UndefinedCells: Story = {
   args: {
     data: dataWithUndefinedCells,
   },
 }
->>>>>>> 8890377b
 export const MultiSort: Story = {
   render: (args) => {
     const [orderBy, setOrderBy] = useState<OrderBy>([
