import { useCallback, useMemo } from 'react'
import { Direction, OrderBy, partitionOrderBy, toggleColumn } from '../../helpers/sort.js'
import ColumnHeader from '../ColumnHeader/ColumnHeader.js'

interface TableProps {
  header: string[]
  orderBy?: OrderBy // array of column order by clauses. If undefined, the table is unordered, the sort elements are hidden and the interactions are disabled.
  onOrderByChange?: (orderBy: OrderBy) => void // callback to call when a user interaction changes the order. The interactions are disabled if undefined.
  dataReady: boolean
  ariaRowIndex: number // aria row index for the header
  sortable?: boolean
  columnClassNames?: (string | undefined)[] // array of class names for each column
  onHideColumn?: (columnIndex: number) => void
  onShowAllColumns?: () => void
  hiddenColumns?: number[]
}

/**
 * Render a header for a table.
 */
export default function TableHeader({
<<<<<<< HEAD
  header,
  orderBy,
  onOrderByChange,
  dataReady,
  sortable = true,
  columnClassNames = [],
  onHideColumn,
  onShowAllColumns,
  hiddenColumns,
=======
  header, orderBy, onOrderByChange, dataReady, ariaRowIndex, sortable = true, columnClassNames = [],
>>>>>>> 02b1f649
}: TableProps) {
  const orderByColumn = useMemo(() => {
    return new Map(
      (orderBy ?? []).map(({ column, direction }, index) => [column, { direction, index }])
    )
  }, [orderBy])

<<<<<<< HEAD
  // Memoize the mapping from visible indices to original indices
  const visibleToOriginalMap = useMemo(() => {
    // Create a mapping function that converts visible indices to original indices
    const mapping = new Map<number, number>()

    // Check if there are no hidden columns - this is an optimization path
    // When no columns are hidden, visible indices exactly match original indices
    // (i.e., visibleIndex 0 → originalIndex 0, visibleIndex 1 → originalIndex 1, etc.)
    if (!hiddenColumns || hiddenColumns.length === 0) {
      header.forEach((_, idx) => mapping.set(idx, idx))
      return mapping
    }

    // Sort hidden columns for consistent processing
    const sortedHiddenColumns = [...hiddenColumns].sort((a, b) => a - b)

    // For each visible index, calculate the corresponding original index
    header.forEach((_, visibleIndex) => {
      let hiddenBefore = 0
      for (const hiddenIdx of sortedHiddenColumns) {
        if (hiddenIdx <= visibleIndex + hiddenBefore) {
          hiddenBefore++
        }
      }
      mapping.set(visibleIndex, visibleIndex + hiddenBefore)
    })

    return mapping
  }, [header, hiddenColumns])

  // Create changeSort callbacks for each column
  const getChangeSort = useCallback(
    (columnName: string) => {
      // If sorting is disabled or orderBy/onOrderByChange are not provided, return undefined
      if (!orderBy || !onOrderByChange) return undefined

      return (options?: { direction: Direction | null }) => {
        if (!options) {
          // Toggle sort when called without options (header click)
          onOrderByChange(toggleColumn(columnName, orderBy))
          return
        }

        const { direction } = options
        const { prefix, suffix } = partitionOrderBy(orderBy, columnName)

        if (direction === null) {
          // Remove column from sort criteria
          onOrderByChange([...prefix, ...suffix])
        } else {
          // Set explicit direction as primary sort
          onOrderByChange([{ column: columnName, direction }, ...prefix, ...suffix])
        }
      }
    },
    [orderBy, onOrderByChange]
  )

  // Create hide column callbacks for each column
  const getHideColumnCallback = useCallback(
    (originalIndex: number) => {
      if (!onHideColumn) return undefined

      return () => {
        onHideColumn(originalIndex)
      }
    },
    [onHideColumn]
  )

  const isHideDisabled = header.length <= 1

  return header.map((name, visibleIndex) => {
    // Get the original index from our memoized mapping
    const originalIndex = visibleToOriginalMap.get(visibleIndex) ?? visibleIndex

=======
  return header.map((name, columnIndex) => {
    // Note: columnIndex is the index of the column in the dataframe header
    // and not the index of the column in the table (which can be different if
    // some columns are hidden, or if the order is changed)
    const ariaColIndex = columnIndex + 2 // 1-based, include the row header
>>>>>>> 02b1f649
    return (
      // The ColumnHeader component width is controlled by the parent
      <ColumnHeader
        key={originalIndex}
        dataReady={dataReady}
        direction={orderByColumn.get(name)?.direction}
        orderByIndex={orderByColumn.get(name)?.index}
        orderBySize={orderBy?.length}
        onClick={getChangeSort(name)}
        onHideColumn={getHideColumnCallback(originalIndex)}
        isHideDisabled={isHideDisabled}
        onShowAllColumns={onShowAllColumns}
        sortable={sortable && orderBy !== undefined}
        columnName={name}
<<<<<<< HEAD
        columnIndex={originalIndex}
        className={columnClassNames[originalIndex]}
=======
        columnIndex={columnIndex}
        className={columnClassNames[columnIndex]}
        ariaColIndex={ariaColIndex}
        ariaRowIndex={ariaRowIndex}
>>>>>>> 02b1f649
      >
        {name}
      </ColumnHeader>
    )
  })
}<|MERGE_RESOLUTION|>--- conflicted
+++ resolved
@@ -19,19 +19,16 @@
  * Render a header for a table.
  */
 export default function TableHeader({
-<<<<<<< HEAD
   header,
   orderBy,
   onOrderByChange,
   dataReady,
+  ariaRowIndex,
   sortable = true,
   columnClassNames = [],
   onHideColumn,
   onShowAllColumns,
   hiddenColumns,
-=======
-  header, orderBy, onOrderByChange, dataReady, ariaRowIndex, sortable = true, columnClassNames = [],
->>>>>>> 02b1f649
 }: TableProps) {
   const orderByColumn = useMemo(() => {
     return new Map(
@@ -39,7 +36,6 @@
     )
   }, [orderBy])
 
-<<<<<<< HEAD
   // Memoize the mapping from visible indices to original indices
   const visibleToOriginalMap = useMemo(() => {
     // Create a mapping function that converts visible indices to original indices
@@ -53,22 +49,19 @@
       return mapping
     }
 
-    // Sort hidden columns for consistent processing
-    const sortedHiddenColumns = [...hiddenColumns].sort((a, b) => a - b)
+    // Create a list of all visible indices
+    const allOriginalColumns = new Set(Array.from({ length: header.length + hiddenColumns.length }, (_, i) => i))
 
-    // For each visible index, calculate the corresponding original index
-    header.forEach((_, visibleIndex) => {
-      let hiddenBefore = 0
-      for (const hiddenIdx of sortedHiddenColumns) {
-        if (hiddenIdx <= visibleIndex + hiddenBefore) {
-          hiddenBefore++
-        }
-      }
-      mapping.set(visibleIndex, visibleIndex + hiddenBefore)
+    // Remove hidden columns
+    hiddenColumns.forEach(index => allOriginalColumns.delete(index))
+
+    // Map visible indices to original indices
+    Array.from(allOriginalColumns).sort((a, b) => a - b).forEach((originalIndex, visibleIndex) => {
+      mapping.set(visibleIndex, originalIndex)
     })
 
     return mapping
-  }, [header, hiddenColumns])
+  }, [hiddenColumns, header])
 
   // Create changeSort callbacks for each column
   const getChangeSort = useCallback(
@@ -115,14 +108,8 @@
   return header.map((name, visibleIndex) => {
     // Get the original index from our memoized mapping
     const originalIndex = visibleToOriginalMap.get(visibleIndex) ?? visibleIndex
+    const ariaColIndex = originalIndex + 2 // 1-based, include the row header
 
-=======
-  return header.map((name, columnIndex) => {
-    // Note: columnIndex is the index of the column in the dataframe header
-    // and not the index of the column in the table (which can be different if
-    // some columns are hidden, or if the order is changed)
-    const ariaColIndex = columnIndex + 2 // 1-based, include the row header
->>>>>>> 02b1f649
     return (
       // The ColumnHeader component width is controlled by the parent
       <ColumnHeader
@@ -137,15 +124,11 @@
         onShowAllColumns={onShowAllColumns}
         sortable={sortable && orderBy !== undefined}
         columnName={name}
-<<<<<<< HEAD
         columnIndex={originalIndex}
-        className={columnClassNames[originalIndex]}
-=======
-        columnIndex={columnIndex}
-        className={columnClassNames[columnIndex]}
+        className={columnClassNames[visibleIndex]}
         ariaColIndex={ariaColIndex}
         ariaRowIndex={ariaRowIndex}
->>>>>>> 02b1f649
+        title={name}
       >
         {name}
       </ColumnHeader>
