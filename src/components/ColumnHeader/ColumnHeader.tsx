--- conflicted
+++ resolved
@@ -30,47 +30,27 @@
   const sortable = !!onClick // if onClick is defined, the column is sortable
 
   // Get the column width from the context
-<<<<<<< HEAD
-  const { getColumnStyle, isFixedColumn, setFixedColumnWidth, getColumnWidth, setMeasuredColumnWidth } = useColumnWidth()
-=======
-  const { getColumnStyle, setColumnWidth, increaseColumnWidth, getColumnWidth } = useColumnWidth()
->>>>>>> 76bd5762
+  const { getColumnStyle, isFixedColumn, getColumnWidth, setMeasuredColumnWidth, increaseColumnWidth } = useColumnWidth()
   const columnStyle = getColumnStyle?.(columnIndex)
   const dataFixedWidth = isFixedColumn?.(columnIndex) === true ? true : undefined
   const width = getColumnWidth?.(columnIndex)
-<<<<<<< HEAD
-  const setFixedWidth = useCallback((nextWidth: number | undefined) => {
-    setFixedColumnWidth?.({ columnIndex, width: nextWidth })
-  }, [setFixedColumnWidth, columnIndex])
   const setMeasuredWidth = useCallback((nextWidth: number | undefined) => {
     setMeasuredColumnWidth?.({ columnIndex, width: nextWidth })
   }, [setMeasuredColumnWidth, columnIndex])
-=======
-  const setWidth = useCallback((nextWidth: number | undefined) => {
-    setColumnWidth?.({ columnIndex, width: nextWidth })
-  }, [setColumnWidth, columnIndex])
   const increaseWidth = useCallback((delta: number) => {
     increaseColumnWidth?.({ columnIndex, delta })
   }, [increaseColumnWidth, columnIndex])
->>>>>>> 76bd5762
 
   // Measure default column width when data is ready, if no width is set
   useEffect(() => {
     const element = ref.current
     if (dataReady && element && width === undefined) {
-<<<<<<< HEAD
       const nextWidth = getOffsetWidth(element)
-      if (!isNaN(nextWidth)) {
-        // should not happen in the browser (but fails in unit tests)
-        setMeasuredWidth(nextWidth)
-=======
-      const nextWidth = measureWidth(element)
       if (isNaN(nextWidth)) {
         // browserless unit tests get NaN
         return
->>>>>>> 76bd5762
       }
-      setWidth(nextWidth)
+      setMeasuredWidth(nextWidth)
     }
   }, [dataReady, setMeasuredWidth, width])
 
@@ -81,19 +61,12 @@
       flushSync(() => {
         setMeasuredWidth(undefined)
       })
-<<<<<<< HEAD
       const nextWidth = getOffsetWidth(element)
-      if (!isNaN(nextWidth)) {
-        // should not happen in the browser (but fails in unit tests)
-        setMeasuredWidth(nextWidth)
-=======
-      const nextWidth = measureWidth(element)
       if (isNaN(nextWidth)) {
         // browserless unit tests get NaN
         return
->>>>>>> 76bd5762
       }
-      setWidth(nextWidth)
+      setMeasuredWidth(nextWidth)
     }
   }, [setMeasuredWidth])
 
@@ -145,13 +118,8 @@
     >
       {children}
       <ColumnResizer
-<<<<<<< HEAD
-        setWidth={setFixedWidth}
+        increaseWidth={increaseWidth}
         autoResize={autoResize}
-=======
-        increaseWidth={increaseWidth}
-        onDoubleClick={autoResize}
->>>>>>> 76bd5762
         width={width}
         tabIndex={tabIndex}
         navigateToCell={navigateToCell}
