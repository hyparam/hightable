--- conflicted
+++ resolved
@@ -3,13 +3,9 @@
 import { Direction } from '../../helpers/sort.js'
 import { measureWidth } from '../../helpers/width.js'
 import { useCellNavigation } from '../../hooks/useCellsNavigation.js'
-<<<<<<< HEAD
-import useColumnWidth from '../../hooks/useColumnWidth.js'
 import ColumnMenu from '../ColumnMenu/ColumnMenu.js'
 import ColumnMenuButton from '../ColumnMenuButton/ColumnMenuButton.js'
-=======
 import { useColumnWidth } from '../../hooks/useColumnWidth.js'
->>>>>>> d654b0c1
 import ColumnResizer from '../ColumnResizer/ColumnResizer.js'
 
 interface Props {
@@ -26,13 +22,9 @@
   className?: string // optional class name
 }
 
-<<<<<<< HEAD
-export default function ColumnHeader({ columnIndex, columnName, dataReady, direction, onClick, sortable, orderByIndex, orderBySize, ariaColIndex, ariaRowIndex, className, children }: Props) {
+export default function ColumnHeader({ columnIndex, columnName, dataReady, direction, onClick, orderByIndex, orderBySize, ariaColIndex, ariaRowIndex, className, children }: Props) {
   const [position, setPosition] = useState({ left: 0, top: 0 })
   const [isOpen, setIsOpen] = useState(false)
-=======
-export default function ColumnHeader({ columnIndex, columnName, dataReady, direction, onClick, orderByIndex, orderBySize, ariaColIndex, ariaRowIndex, className, children }: Props) {
->>>>>>> d654b0c1
   const ref = useRef<HTMLTableCellElement>(null)
   const buttonRef = useRef<HTMLDivElement>(null)
   const { tabIndex, navigateToCell } = useCellNavigation({ ref, ariaColIndex, ariaRowIndex })
