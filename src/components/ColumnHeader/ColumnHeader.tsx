--- conflicted
+++ resolved
@@ -1,8 +1,13 @@
-<<<<<<< HEAD
-import { MouseEvent, ReactNode, useCallback, useEffect, useMemo, useRef, useState } from 'react'
-=======
-import { KeyboardEvent, ReactNode, useCallback, useEffect, useMemo, useRef } from 'react'
->>>>>>> 02b1f649
+import {
+  KeyboardEvent,
+  MouseEvent,
+  ReactNode,
+  useCallback,
+  useEffect,
+  useMemo,
+  useRef,
+  useState,
+} from 'react'
 import { flushSync } from 'react-dom'
 import { Direction } from '../../helpers/sort.js'
 import { measureWidth } from '../../helpers/width.js'
@@ -19,13 +24,10 @@
   dataReady?: boolean
   direction?: Direction
   onClick?: () => void
-<<<<<<< HEAD
   onHideColumn?: () => void // No longer needs columnIndex
   isHideDisabled?: boolean
   onShowAllColumns?: () => void
   title?: string
-=======
->>>>>>> 02b1f649
   sortable?: boolean
   orderByIndex?: number // index of the column in the orderBy array (0-based)
   orderBySize?: number // size of the orderBy array
@@ -34,7 +36,6 @@
   className?: string // optional class name
 }
 
-<<<<<<< HEAD
 export default function ColumnHeader({
   orderByIndex,
   orderBySize,
@@ -50,6 +51,8 @@
   className,
   children,
   title,
+  ariaColIndex,
+  ariaRowIndex,
 }: Props) {
   const ref = useRef<HTMLTableCellElement>(null)
   const [showMenu, setShowMenu] = useState(false)
@@ -57,15 +60,15 @@
 
   // Derive sortable from onClick
   const isSortable = sortable !== false && (sortable ?? onClick !== undefined)
-=======
-export default function ColumnHeader({ columnIndex, columnName, dataReady, direction, onClick, sortable, orderByIndex, orderBySize, ariaColIndex, ariaRowIndex, className, children }: Props) {
-  const ref = useRef<HTMLTableCellElement>(null)
-  const { tabIndex, navigateToCell } = useCellNavigation({ ref, ariaColIndex, ariaRowIndex })
+  const { tabIndex, navigateToCell } = useCellNavigation({
+    ref,
+    ariaColIndex,
+    ariaRowIndex,
+  })
   const handleClick = useCallback(() => {
     navigateToCell()
     onClick?.()
   }, [onClick, navigateToCell])
->>>>>>> 02b1f649
 
   // Get the column width from the context
   const { getColumnStyle, setColumnWidth, getColumnWidth } = useColumnWidth()
@@ -119,7 +122,6 @@
     }
   }, [isSortable, columnName, direction, orderByIndex])
 
-<<<<<<< HEAD
   const handleContextMenu = useCallback((e: MouseEvent) => {
     e.preventDefault()
     setMenuPosition({
@@ -159,11 +161,6 @@
       setShowMenu(true)
     }
   }, [])
-
-  // Handle header click for sorting
-  const handleHeaderClick = useCallback(() => {
-    onClick?.()
-  }, [onClick])
 
   const handleHideThisColumn = useCallback(() => {
     onHideColumn?.()
@@ -182,74 +179,56 @@
         isVisible={showMenu}
         position={menuPosition}
         onClose={closeMenu}
-=======
-  const onKeyDown = useCallback((e: KeyboardEvent) => {
-    if (e.target !== ref.current) {
-      // only handle keyboard events when the header is focused
-      return
-    }
-    if (e.key === 'Enter' || e.key === ' ') {
-      e.preventDefault()
-      e.stopPropagation()
-      onClick?.()
-    }
-  }, [onClick])
-
-  return (
-    <th
-      ref={ref}
-      scope="col"
-      role="columnheader"
-      aria-sort={direction ?? (sortable ? 'none' : undefined)}
-      data-order-by-index={orderBySize !== undefined ? orderByIndex : undefined}
-      data-order-by-size={orderBySize}
-      aria-label={columnName}
-      aria-description={description}
-      aria-colindex={ariaColIndex}
-      tabIndex={tabIndex}
-      title={description}
-      onClick={handleClick}
-      onKeyDown={onKeyDown}
-      style={columnStyle}
-      className={className}
-    >
-      {children}
-      <ColumnResizer
-        setWidth={setWidth}
-        onDoubleClick={autoResize}
-        width={width}
-        tabIndex={tabIndex}
-        navigateToCell={navigateToCell}
->>>>>>> 02b1f649
       />
     )
   }
+
+  const onKeyDown = useCallback(
+    (e: KeyboardEvent) => {
+      if (e.target !== ref.current) {
+        // only handle keyboard events when the header is focused
+        return
+      }
+      if (e.key === 'Enter' || e.key === ' ') {
+        e.preventDefault()
+        e.stopPropagation()
+        onClick?.()
+      }
+    },
+    [onClick]
+  )
 
   return (
     <>
       <th
         ref={ref}
-        scope="col"
-        role="columnheader"
+        scope='col'
+        role='columnheader'
         aria-sort={direction ?? (isSortable ? 'none' : undefined)}
-        data-order-by-index={orderBySize !== undefined ? orderByIndex : undefined}
+        data-order-by-index={
+          orderBySize !== undefined ? orderByIndex : undefined
+        }
         data-order-by-size={orderBySize}
         aria-description={description}
-        // 1-based index, +1 for the row header
-        // TODO(SL): don't hardcode it, but get it from the table context
-        aria-colindex={columnIndex + 2}
+        aria-colindex={ariaColIndex}
+        tabIndex={tabIndex}
         title={description}
-        onClick={handleHeaderClick}
+        onClick={handleClick}
         onContextMenu={handleContextMenu}
         style={{ ...columnStyle, position: 'relative' }}
         className={className}
         aria-label={title ?? columnName}
+        onKeyDown={onKeyDown}
       >
-        <span>
-          {children}
-        </span>
+        <span>{children}</span>
         <ColumnMenuButton onClick={handleMenuButtonClick} />
-        <ColumnResizer setWidth={setWidth} onDoubleClick={autoResize} width={width} />
+        <ColumnResizer
+          setWidth={setWidth}
+          onDoubleClick={autoResize}
+          width={width}
+          tabIndex={tabIndex}
+          navigateToCell={navigateToCell}
+        />
       </th>
       {/* ColumnMenu is rendered via portal to document.body */}
       {renderColumnMenu()}
