import { CSSProperties, ReactNode, createContext, useCallback, useContext, useMemo, useState } from 'react'
import { cellStyle, computeColumnWidths } from '../helpers/width.js'
import { useLocalStorageState } from '../hooks/useLocalStorageState.js'

interface WidthSetterOptions {
  columnIndex: number;
  width?: number; // undefined to remove the width
}

interface ColumnWidthContextType {
  getColumnWidth?: (columnIndex: number) => number | undefined
  getColumnStyle?: (columnIndex: number) => CSSProperties
<<<<<<< HEAD
  isFixedColumn?: (columnIndex: number) => boolean // returns true if the column has a fixed width
  setAvailableWidth?: (width: number | undefined) => void // used to set the width of the wrapper element
  setFixedColumnWidth?: (options: WidthSetterOptions) => void // used to set a fixed width for a column (will be stored and overrides the auto width)
  setMeasuredColumnWidth?: (options: WidthSetterOptions) => void // used to set the width of a column based on its measured width
=======
  setColumnWidth?: (options: WidthSetterOptions) => void
  increaseColumnWidth?: (options: { columnIndex: number; delta: number }) => void
>>>>>>> 76bd5762
}

export const ColumnWidthContext = createContext<ColumnWidthContextType>({})

interface ColumnWidthProviderProps {
  localStorageKey?: string // optional key to use for local storage (no local storage if not provided)
  numColumns: number // number of columns (used to initialize the widths array, and compute the widths)
  minWidth: number // minimum width for a column in pixels
  children: ReactNode
}

// in local storage, uninitialized values are stored as null, not as undefined
type StoredWidths = (number | undefined | null)[]

export function ColumnWidthProvider({ children, localStorageKey, numColumns, minWidth }: ColumnWidthProviderProps) {
  // An array of column widths
  // The index is the column rank in the header (0-based)
  // The array is uninitialized so that we don't have to know the number of columns in advance
  const [fixedWidths, setFixedWidths] = useLocalStorageState<StoredWidths>({ key: localStorageKey })
  const [measuredWidths, setMeasuredWidths] = useState<StoredWidths>([])
  const [availableWidth, setAvailableWidth] = useState<number | undefined>(undefined)

  const computedColumnWidths = useMemo(() => {
    return computeColumnWidths({ fixedWidths, measuredWidths, numColumns, minWidth, availableWidth })
  }, [fixedWidths, measuredWidths, numColumns, minWidth, availableWidth])

  const getColumnWidth = useCallback((columnIndex: number) => {
    return computedColumnWidths[columnIndex]?.width
  }, [computedColumnWidths])

  const getColumnStyle = useCallback((columnIndex: number) => {
    return cellStyle(getColumnWidth(columnIndex))
  }, [getColumnWidth])

  const isFixedColumn = useCallback((columnIndex: number) => {
    return computedColumnWidths[columnIndex]?.status === 'fixed'
  }, [computedColumnWidths])

  const setFixedColumnWidth = useCallback(({ columnIndex, width }: WidthSetterOptions) => {
    setFixedWidths(currentWidths => {
      const isInvalid = width !== undefined && (isNaN(width) || width < 0)
      const isUnchanged = currentWidths?.[columnIndex] === width
      if (isInvalid || isUnchanged) {
        return currentWidths
      }
      const next = [...currentWidths ?? []]
      if (width === undefined) {
        next[columnIndex] = undefined
      } else {
        // Note: if columnIndex is an invalid array index, it will be ignored
        next[columnIndex] = width
      }
      return next
    })
  }, [setFixedWidths])

  const setMeasuredColumnWidth = useCallback(({ columnIndex, width }: WidthSetterOptions) => {
    // Remove the fixed width, if any
    setFixedColumnWidth({ columnIndex, width: undefined })
    // Set the measured width
    setMeasuredWidths(currentWidths => {
      const isInvalid = width !== undefined && (isNaN(width) || width < 0)
      const isUnchanged = currentWidths[columnIndex] === width
      if (isInvalid || isUnchanged) {
        return currentWidths
      }
      const next = [...currentWidths]
      if (width === undefined) {
        next[columnIndex] = undefined
      } else {
        // Note: if columnIndex is an invalid array index, it will be ignored
        next[columnIndex] = width
      }
      return next
    })
  }, [setFixedColumnWidth, setMeasuredWidths])

  const increaseColumnWidth = useCallback(({ columnIndex, delta }: { columnIndex: number; delta: number }) => {
    if (delta === 0 || isNaN(delta) || !Number.isFinite(delta)) {
      return
    }
    const currentWidth = getColumnWidth(columnIndex)
    if (currentWidth === undefined) {
      return
    }
    setColumnWidth({ columnIndex, width: currentWidth + delta })
  }, [getColumnWidth, setColumnWidth])

  const value = useMemo(() => {
    return {
      getColumnWidth,
      getColumnStyle,
<<<<<<< HEAD
      isFixedColumn,
      setAvailableWidth,
      setFixedColumnWidth,
      setMeasuredColumnWidth,
    }
  }, [getColumnWidth, getColumnStyle, isFixedColumn, setAvailableWidth, setFixedColumnWidth, setMeasuredColumnWidth])
=======
      setColumnWidth,
      increaseColumnWidth,
    }
  }, [getColumnWidth, getColumnStyle, setColumnWidth, increaseColumnWidth])
>>>>>>> 76bd5762

  return (
    <ColumnWidthContext.Provider value={value}>
      {children}
    </ColumnWidthContext.Provider>
  )
}

export function useColumnWidth() {
  return useContext(ColumnWidthContext)
}<|MERGE_RESOLUTION|>--- conflicted
+++ resolved
@@ -10,15 +10,11 @@
 interface ColumnWidthContextType {
   getColumnWidth?: (columnIndex: number) => number | undefined
   getColumnStyle?: (columnIndex: number) => CSSProperties
-<<<<<<< HEAD
   isFixedColumn?: (columnIndex: number) => boolean // returns true if the column has a fixed width
   setAvailableWidth?: (width: number | undefined) => void // used to set the width of the wrapper element
   setFixedColumnWidth?: (options: WidthSetterOptions) => void // used to set a fixed width for a column (will be stored and overrides the auto width)
   setMeasuredColumnWidth?: (options: WidthSetterOptions) => void // used to set the width of a column based on its measured width
-=======
-  setColumnWidth?: (options: WidthSetterOptions) => void
   increaseColumnWidth?: (options: { columnIndex: number; delta: number }) => void
->>>>>>> 76bd5762
 }
 
 export const ColumnWidthContext = createContext<ColumnWidthContextType>({})
@@ -104,26 +100,20 @@
     if (currentWidth === undefined) {
       return
     }
-    setColumnWidth({ columnIndex, width: currentWidth + delta })
-  }, [getColumnWidth, setColumnWidth])
+    setFixedColumnWidth({ columnIndex, width: currentWidth + delta })
+  }, [getColumnWidth, setFixedColumnWidth])
 
   const value = useMemo(() => {
     return {
       getColumnWidth,
       getColumnStyle,
-<<<<<<< HEAD
       isFixedColumn,
       setAvailableWidth,
       setFixedColumnWidth,
       setMeasuredColumnWidth,
-    }
-  }, [getColumnWidth, getColumnStyle, isFixedColumn, setAvailableWidth, setFixedColumnWidth, setMeasuredColumnWidth])
-=======
-      setColumnWidth,
       increaseColumnWidth,
     }
-  }, [getColumnWidth, getColumnStyle, setColumnWidth, increaseColumnWidth])
->>>>>>> 76bd5762
+  }, [getColumnWidth, getColumnStyle, isFixedColumn, setAvailableWidth, setFixedColumnWidth, setMeasuredColumnWidth, increaseColumnWidth])
 
   return (
     <ColumnWidthContext.Provider value={value}>
